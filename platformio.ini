--- conflicted
+++ resolved
@@ -15,16 +15,8 @@
 # Please uncomment one of the lines below to select your board(s)
 # ------------------------------------------------------------------------------
 
-<<<<<<< HEAD
 # Release binaries follow
 default_envs = nodemcuv2, esp01, esp01_1m_ota, esp01_1m_full, esp32dev, custom_WS2801, custom_APA102, custom_LEDPIN_16, custom_LEDPIN_4, custom32_LEDPIN_16
-=======
-# Travis CI binaries (comment this out when building for single board)
-default_envs = d1_mini, esp01, esp01_1m_ota, esp32dev
-
-# Release binaries
-; default_envs = nodemcuv2, esp01, esp01_1m_ota, esp01_1m_full, esp32dev, custom_WS2801, custom_APA102, custom_LEDPIN_16, custom_LEDPIN_4, custom32_LEDPIN_16
->>>>>>> b1028086
 
 # Single binaries (uncomment your board)
 ; default_envs = nodemcuv2
