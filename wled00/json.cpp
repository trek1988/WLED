#include "wled.h"

#include "palettes.h"

/*
 * JSON API (De)serialization
 */

bool getVal(JsonVariant elem, byte* val, byte vmin=0, byte vmax=255) {
  if (elem.is<int>()) {
    if (elem < 0) return false; //ignore e.g. {"ps":-1}
    *val = elem;
    return true;
  } else if (elem.is<const char*>()) {
    const char* str = elem;
    size_t len = strnlen(str, 12);
    if (len == 0 || len > 10) return false;
    parseNumber(str, val, vmin, vmax);
    return true;
  }
  return false; //key does not exist
}

void deserializeSegment(JsonObject elem, byte it, byte presetId)
{
  byte id = elem["id"] | it;
  if (id >= strip.getMaxSegments()) return;

  WS2812FX::Segment& seg = strip.getSegment(id);
  //WS2812FX::Segment prev;
  //prev = seg; //make a backup so we can tell if something changed

  uint16_t start = elem["start"] | seg.start;
  int stop = elem["stop"] | -1;
  if (stop < 0) {
    uint16_t len = elem[F("len")];
    stop = (len > 0) ? start + len : seg.stop;
  }

  //repeat, multiplies segment until all LEDs are used, or max segments reached
  bool repeat = elem["rpt"] | false;
  if (repeat && stop>0) {
    elem.remove("id");  // remove for recursive call
    elem.remove("rpt"); // remove for recursive call
    elem.remove("n");   // remove for recursive call
    uint16_t len = stop - start;
    for (byte i=id+1; i<strip.getMaxSegments(); i++) {
      start = start + len;
      if (start >= strip.getLengthTotal()) break;
      elem["start"] = start;
      elem["stop"]  = start + len;
      elem["rev"]   = !elem["rev"]; // alternate reverse on even/odd segments
      deserializeSegment(elem, i, presetId); // recursive call with new id
    }
    return;
  }

  if (elem["n"]) {
    // name field exists
    if (seg.name) { //clear old name
      delete[] seg.name;
      seg.name = nullptr;
    }

    const char * name = elem["n"].as<const char*>();
    size_t len = 0;
    if (name != nullptr) len = strlen(name);
    if (len > 0 && len < 33) {
      seg.name = new char[len+1];
      if (seg.name) strlcpy(seg.name, name, 33);
    } else {
      // but is empty (already deleted above)
      elem.remove("n");
    }
  } else if (start != seg.start || stop != seg.stop) {
    // clearing or setting segment without name field
    if (seg.name) {
      delete[] seg.name;
      seg.name = nullptr;
    }
  }

  uint16_t grp = elem["grp"] | seg.grouping;
  uint16_t spc = elem[F("spc")] | seg.spacing;
  uint16_t of = seg.offset;
  if (!(elem[F("spc")].isNull() && elem["grp"].isNull())) effectChanged = true; //send UDP

  uint16_t len = 1;
  if (stop > start) len = stop - start;
  int offset = elem[F("of")] | INT32_MAX;
  if (offset != INT32_MAX) {
    int offsetAbs = abs(offset);
    if (offsetAbs > len - 1) offsetAbs %= len;
    if (offset < 0) offsetAbs = len - offsetAbs;
    of = offsetAbs;
  }
  if (stop > start && of > len -1) of = len -1;
  strip.setSegment(id, start, stop, grp, spc, of);

  byte segbri = 0;
  if (getVal(elem["bri"], &segbri)) {
    if (segbri > 0) seg.setOpacity(segbri, id);
    seg.setOption(SEG_OPTION_ON, segbri, id);
  }

  bool on = elem["on"] | seg.getOption(SEG_OPTION_ON);
  if (elem["on"].is<const char*>() && elem["on"].as<const char*>()[0] == 't') on = !on;
  seg.setOption(SEG_OPTION_ON, on, id);
  bool frz = elem["frz"] | seg.getOption(SEG_OPTION_FREEZE);
  if (elem["frz"].is<const char*>() && elem["frz"].as<const char*>()[0] == 't') frz = !seg.getOption(SEG_OPTION_FREEZE);
  seg.setOption(SEG_OPTION_FREEZE, frz, id);

  uint8_t cctPrev = seg.cct;
  seg.setCCT(elem["cct"] | seg.cct, id);
  if (seg.cct != cctPrev && id == strip.getMainSegmentId()) effectChanged = true; //send UDP

  JsonArray colarr = elem["col"];
  if (!colarr.isNull())
  {
    for (uint8_t i = 0; i < 3; i++)
    {
      int rgbw[] = {0,0,0,0};
      bool colValid = false;
      JsonArray colX = colarr[i];
      if (colX.isNull()) {
        byte brgbw[] = {0,0,0,0};
        const char* hexCol = colarr[i];
        if (hexCol == nullptr) { //Kelvin color temperature (or invalid), e.g 2400
          int kelvin = colarr[i] | -1;
          if (kelvin <  0) continue;
          if (kelvin == 0) seg.setColor(i, 0, id);
          if (kelvin >  0) colorKtoRGB(kelvin, brgbw);
          colValid = true;
        } else { //HEX string, e.g. "FFAA00"
          colValid = colorFromHexString(brgbw, hexCol);
        }
        for (uint8_t c = 0; c < 4; c++) rgbw[c] = brgbw[c];
      } else { //Array of ints (RGB or RGBW color), e.g. [255,160,0]
        byte sz = colX.size();
        if (sz == 0) continue; //do nothing on empty array

        byte cp = copyArray(colX, rgbw, 4);      
        if (cp == 1 && rgbw[0] == 0) 
          seg.setColor(i, 0, id);
        colValid = true;
      }

      if (!colValid) continue;

      uint32_t color = RGBW32(rgbw[0],rgbw[1],rgbw[2],rgbw[3]);
      colorChanged |= (seg.colors[i] != color);
      seg.setColor(i, color, id);
      if (seg.mode == FX_MODE_STATIC) strip.trigger(); //instant refresh
    }
  }

  // lx parser
  #ifdef WLED_ENABLE_LOXONE
  int lx = elem[F("lx")] | -1;
  if (lx > 0) {
    parseLxJson(lx, id, false);
  }
  int ly = elem[F("ly")] | -1;
  if (ly > 0) {
    parseLxJson(ly, id, true);
  }
  #endif

  //if (pal != seg.palette && pal < strip.getPaletteCount()) strip.setPalette(pal);
  seg.setOption(SEG_OPTION_SELECTED, elem[F("sel")] | seg.getOption(SEG_OPTION_SELECTED));
  seg.setOption(SEG_OPTION_REVERSED, elem["rev"]    | seg.getOption(SEG_OPTION_REVERSED));
  seg.setOption(SEG_OPTION_MIRROR  , elem[F("mi")]  | seg.getOption(SEG_OPTION_MIRROR  ));

  if (!(elem[F("sel")].isNull() && elem["rev"].isNull() && elem["on"].isNull() && elem[F("mi")].isNull())) effectChanged = true; //send UDP

  byte fx = seg.mode;
  byte fxPrev = fx;
  if (getVal(elem["fx"], &fx, 1, strip.getModeCount())) { //load effect ('r' random, '~' inc/dec, 1-255 exact value)
    if (!presetId && currentPlaylist>=0) unloadPlaylist();
    strip.setMode(id, fx);
    if (!presetId && seg.mode != fxPrev) effectChanged = true; //send UDP
  }
  byte prevSpd = seg.speed;
  byte prevInt = seg.intensity;
  byte prevPal = seg.palette;
  if (getVal(elem[F("sx")], &seg.speed, 0, 255) && !presetId && prevSpd != seg.speed)                       effectChanged = true; //also supports inc/decrementing and random
  if (getVal(elem[F("ix")], &seg.intensity, 0, 255) && !presetId && prevInt != seg.intensity)               effectChanged = true; //also supports inc/decrementing and random
  if (getVal(elem["pal"], &seg.palette, 1, strip.getPaletteCount()) && !presetId && prevPal != seg.palette) effectChanged = true; //also supports inc/decrementing and random

  JsonArray iarr = elem[F("i")]; //set individual LEDs
  if (!iarr.isNull()) {
    uint8_t oldSegId = strip.setPixelSegment(id);

    //freeze and init to black
    if (!seg.getOption(SEG_OPTION_FREEZE)) {
      seg.setOption(SEG_OPTION_FREEZE, true);
      strip.fill(0);
    }

    uint16_t start = 0, stop = 0;
    byte set = 0; //0 nothing set, 1 start set, 2 range set

    for (uint16_t i = 0; i < iarr.size(); i++) {
      if(iarr[i].is<JsonInteger>()) {
        if (!set) {
          start = iarr[i];
          set = 1;
        } else {
          stop = iarr[i];
          set = 2;
        }
      } else { //color
        int rgbw[] = {0,0,0,0};
        JsonArray icol = iarr[i];
        if (!icol.isNull()) { //array, e.g. [255,0,0]
          byte sz = icol.size();
          if (sz > 0 || sz < 5) copyArray(icol, rgbw);
        } else { //hex string, e.g. "FF0000"
          byte brgbw[] = {0,0,0,0};
          const char* hexCol = iarr[i];
          if (colorFromHexString(brgbw, hexCol)) {
            for (uint8_t c = 0; c < 4; c++) rgbw[c] = brgbw[c];
          }
        }

        if (set < 2) stop = start + 1;
        for (uint16_t i = start; i < stop; i++) {
          if (strip.gammaCorrectCol) {
            strip.setPixelColor(i, strip.gamma8(rgbw[0]), strip.gamma8(rgbw[1]), strip.gamma8(rgbw[2]), strip.gamma8(rgbw[3]));
          } else {
            strip.setPixelColor(i, rgbw[0], rgbw[1], rgbw[2], rgbw[3]);
          }
        }
        if (!set) start++;
        set = 0;
      }
    }
    strip.setPixelSegment(oldSegId);
    strip.trigger();
  } else if (!elem["frz"] && iarr.isNull()) { //return to regular effect
    seg.setOption(SEG_OPTION_FREEZE, false);
  }
  return; // seg.differs(prev);
}

// deserializes WLED state (fileDoc points to doc object if called from web server)
bool deserializeState(JsonObject root, byte callMode, byte presetId)
{
  strip.applyToAllSelected = false;
  bool stateResponse = root[F("v")] | false;

  getVal(root["bri"], &bri);

  bool on = root["on"] | (bri > 0);
  if (!on != !bri) toggleOnOff();

  if (root["on"].is<const char*>() && root["on"].as<const char*>()[0] == 't') toggleOnOff();

  int tr = -1;
  if (!presetId || currentPlaylist < 0) { //do not apply transition time from preset if playlist active, as it would override playlist transition times
    tr = root[F("transition")] | -1;
    if (tr >= 0)
    {
      transitionDelay = tr;
      transitionDelay *= 100;
      transitionDelayTemp = transitionDelay;
    }
  }

  tr = root[F("tt")] | -1;
  if (tr >= 0)
  {
    transitionDelayTemp = tr;
    transitionDelayTemp *= 100;
    jsonTransitionOnce = true;
  }
  strip.setTransition(transitionDelayTemp);

  tr = root[F("tb")] | -1;
  if (tr >= 0) strip.timebase = ((uint32_t)tr) - millis();

  JsonObject nl       = root["nl"];
  nightlightActive    = nl["on"]      | nightlightActive;
  nightlightDelayMins = nl[F("dur")]  | nightlightDelayMins;
  nightlightMode      = nl[F("mode")] | nightlightMode;
  nightlightTargetBri = nl[F("tbri")] | nightlightTargetBri;

  JsonObject udpn      = root["udpn"];
  notifyDirect         = udpn["send"] | notifyDirect;
  receiveNotifications = udpn["recv"] | receiveNotifications;
  if ((bool)udpn[F("nn")]) callMode = CALL_MODE_NO_NOTIFY; //send no notification just for this request

  unsigned long timein = root[F("time")] | UINT32_MAX; //backup time source if NTP not synced
  if (timein != UINT32_MAX) {
    setTimeFromAPI(timein);
    if (presetsModifiedTime == 0) presetsModifiedTime = timein;
  }

  doReboot = root[F("rb")] | doReboot;

  realtimeOverride = root[F("lor")] | realtimeOverride;
  if (realtimeOverride > 2) realtimeOverride = REALTIME_OVERRIDE_ALWAYS;

  if (root.containsKey("live")) {
    bool lv = root["live"];
    if (lv) realtimeLock(65000); //enter realtime without timeout
    else    realtimeTimeout = 0; //cancel realtime mode immediately
  }

  byte prevMain = strip.getMainSegmentId();
  strip.mainSegment = root[F("mainseg")] | prevMain;
  //if (strip.getMainSegmentId() != prevMain) setValuesFromMainSeg();

  int it = 0;
  JsonVariant segVar = root["seg"];
  if (segVar.is<JsonObject>())
  {
    int id = segVar["id"] | -1;
    //if "seg" is not an array and ID not specified, apply to all selected/checked segments
    if (id < 0) {
      //apply all selected segments
      bool didSet = false;
      byte lowestActive = 99;
      for (byte s = 0; s < strip.getMaxSegments(); s++) {
        WS2812FX::Segment &sg = strip.getSegment(s);
        if (sg.isActive()) {
          if (lowestActive == 99) lowestActive = s;
          if (sg.isSelected()) {
            deserializeSegment(segVar, s, presetId);
            didSet = true;
          }
        }
      }
      //TODO: not sure if it is good idea to change first active but unselected segment
      if (!didSet && lowestActive < strip.getMaxSegments()) deserializeSegment(segVar, lowestActive, presetId);
    } else {
      deserializeSegment(segVar, id, presetId); //apply only the segment with the specified ID
    }
  } else {
    JsonArray segs = segVar.as<JsonArray>();
    for (JsonObject elem : segs)
    {
      deserializeSegment(elem, it, presetId);
      it++;
    }
  }
  setValuesFromMainSeg(); //to make transition work on main segment

  #ifndef WLED_DISABLE_CRONIXIE
    if (root["nx"].is<const char*>()) {
      strncpy(cronixieDisplay, root["nx"], 6);
    }
  #endif

  usermods.readFromJsonState(root);

  loadLedmap = root[F("ledmap")] | loadLedmap;

  byte ps = root[F("psave")];
  if (ps > 0) {
    savePreset(ps, true, nullptr, root);
  } else {
    ps = root[F("pdel")]; //deletion
    if (ps > 0) {
      deletePreset(ps);
    }

    ps = presetCycCurr;
    if (getVal(root["ps"], &ps, presetCycMin, presetCycMax)) { //load preset (clears state request!)
      if (!presetId) unloadPlaylist(); //stop playlist if preset changed manually
      if (ps >= presetCycMin && ps <= presetCycMax) presetCycCurr = ps;
      applyPreset(ps, callMode);
      return stateResponse;
    }

    //HTTP API commands
    const char* httpwin = root["win"];
    if (httpwin) {
      String apireq = "win&";
      apireq += httpwin;
      handleSet(nullptr, apireq, false);
    }
  }

  JsonObject playlist = root[F("playlist")];
  if (!playlist.isNull() && loadPlaylist(playlist, presetId)) {
    //do not notify here, because the first playlist entry will do
    if (root["on"].isNull()) callMode = CALL_MODE_NO_NOTIFY;
    else callMode = CALL_MODE_DIRECT_CHANGE;  // possible bugfix for playlist only containing HTTP API preset FX=~
  } else {
    interfaceUpdateCallMode = CALL_MODE_WS_SEND;
  }

  colorUpdated(callMode);

  return stateResponse;
}

void serializeSegment(JsonObject& root, WS2812FX::Segment& seg, byte id, bool forPreset, bool segmentBounds)
{
  root["id"] = id;
  if (segmentBounds) {
    root["start"] = seg.start;
    root["stop"] = seg.stop;
  }
  if (!forPreset) root[F("len")] = seg.stop - seg.start;
  root["grp"] = seg.grouping;
  root[F("spc")] = seg.spacing;
  root[F("of")] = seg.offset;
  root["on"] = seg.getOption(SEG_OPTION_ON);
  root["frz"] = seg.getOption(SEG_OPTION_FREEZE);
  byte segbri = seg.opacity;
  root["bri"] = (segbri) ? segbri : 255;
  root["cct"] = seg.cct;

  if (segmentBounds && seg.name != nullptr) root["n"] = reinterpret_cast<const char *>(seg.name); //not good practice, but decreases required JSON buffer

  // to conserve RAM we will serialize the col array manually
  // this will reduce RAM footprint from ~300 bytes to 84 bytes per segment
  char colstr[70]; colstr[0] = '['; colstr[1] = '\0';  //max len 68 (5 chan, all 255)
  const char *format = strip.isRgbw ? PSTR("[%u,%u,%u,%u]") : PSTR("[%u,%u,%u]");
  for (uint8_t i = 0; i < 3; i++)
  {
    byte segcol[4]; byte* c = segcol;
    if (id == strip.getMainSegmentId() && i < 2) //temporary, to make transition work on main segment
    {
      c = (i == 0)? col:colSec;
    } else {
      segcol[0] = R(seg.colors[i]);
      segcol[1] = G(seg.colors[i]);
      segcol[2] = B(seg.colors[i]);
      segcol[3] = W(seg.colors[i]);
    }
    char tmpcol[22];
    sprintf_P(tmpcol, format, (unsigned)c[0], (unsigned)c[1], (unsigned)c[2], (unsigned)c[3]);
    strcat(colstr, i<2 ? strcat(tmpcol, ",") : tmpcol);
  }
  strcat(colstr, "]");
  root["col"] = serialized(colstr);

  root["fx"]     = seg.mode;
  root[F("sx")]  = seg.speed;
  root[F("ix")]  = seg.intensity;
  root["pal"]    = seg.palette;
  root[F("sel")] = seg.isSelected();
  root["rev"]    = seg.getOption(SEG_OPTION_REVERSED);
  root[F("mi")]  = seg.getOption(SEG_OPTION_MIRROR);
}

void serializeState(JsonObject root, bool forPreset, bool includeBri, bool segmentBounds)
{
  if (includeBri) {
    root["on"] = (bri > 0);
    root["bri"] = briLast;
    root[F("transition")] = transitionDelay/100; //in 100ms
  }

  if (!forPreset) {
    if (errorFlag) {root[F("error")] = errorFlag; errorFlag = ERR_NONE;} //prevent error message to persist on screen

    root["ps"] = (currentPreset > 0) ? currentPreset : -1;
    root[F("pl")] = currentPlaylist;

    usermods.addToJsonState(root);

    JsonObject nl = root.createNestedObject("nl");
    nl["on"] = nightlightActive;
    nl[F("dur")] = nightlightDelayMins;
    nl[F("mode")] = nightlightMode;
    nl[F("tbri")] = nightlightTargetBri;
    if (nightlightActive) {
      nl[F("rem")] = (nightlightDelayMs - (millis() - nightlightStartTime)) / 1000; // seconds remaining
    } else {
      nl[F("rem")] = -1;
    }

    JsonObject udpn = root.createNestedObject("udpn");
    udpn["send"] = notifyDirect;
    udpn["recv"] = receiveNotifications;

    root[F("lor")] = realtimeOverride;
  }

  root[F("mainseg")] = strip.getMainSegmentId();

  JsonArray seg = root.createNestedArray("seg");
  for (byte s = 0; s < strip.getMaxSegments(); s++) {
    WS2812FX::Segment &sg = strip.getSegment(s);
    if (sg.isActive()) {
      JsonObject seg0 = seg.createNestedObject();
      serializeSegment(seg0, sg, s, forPreset, segmentBounds);
    } else if (forPreset && segmentBounds) { //disable segments not part of preset
      JsonObject seg0 = seg.createNestedObject();
      seg0["stop"] = 0;
    }
  }
}

//by https://github.com/tzapu/WiFiManager/blob/master/WiFiManager.cpp
int getSignalQuality(int rssi)
{
    int quality = 0;

    if (rssi <= -100)
    {
        quality = 0;
    }
    else if (rssi >= -50)
    {
        quality = 100;
    }
    else
    {
        quality = 2 * (rssi + 100);
    }
    return quality;
}

void serializeInfo(JsonObject root)
{
  root[F("ver")] = versionString;
  root[F("vid")] = VERSION;
  //root[F("cn")] = WLED_CODENAME;

  JsonObject leds = root.createNestedObject("leds");
  leds[F("count")] = strip.getLengthTotal();
  leds[F("rgbw")] = strip.isRgbw;
  leds[F("wv")] = false;
  leds["cct"] = correctWB || strip.hasCCTBus();
  switch (Bus::getAutoWhiteMode()) {
    case RGBW_MODE_MANUAL_ONLY:
    case RGBW_MODE_DUAL:
      if (strip.isRgbw) leds[F("wv")] = true;
      break;
  }

  leds[F("pwr")] = strip.currentMilliamps;
  leds["fps"] = strip.getFps();
  leds[F("maxpwr")] = (strip.currentMilliamps)? strip.ablMilliampsMax : 0;
  leds[F("maxseg")] = strip.getMaxSegments();
  //leds[F("seglock")] = false; //might be used in the future to prevent modifications to segment config

  root[F("str")] = syncToggleReceive;

  root[F("name")] = serverDescription;
  root[F("udpport")] = udpPort;
  root["live"] = (bool)realtimeMode;

  switch (realtimeMode) {
    case REALTIME_MODE_INACTIVE: root["lm"] = ""; break;
    case REALTIME_MODE_GENERIC:  root["lm"] = ""; break;
    case REALTIME_MODE_UDP:      root["lm"] = F("UDP"); break;
    case REALTIME_MODE_HYPERION: root["lm"] = F("Hyperion"); break;
    case REALTIME_MODE_E131:     root["lm"] = F("E1.31"); break;
    case REALTIME_MODE_ADALIGHT: root["lm"] = F("USB Adalight/TPM2"); break;
    case REALTIME_MODE_ARTNET:   root["lm"] = F("Art-Net"); break;
    case REALTIME_MODE_TPM2NET:  root["lm"] = F("tpm2.net"); break;
    case REALTIME_MODE_DDP:      root["lm"] = F("DDP"); break;
  }

  if (realtimeIP[0] == 0)
  {
    root[F("lip")] = "";
  } else {
    root[F("lip")] = realtimeIP.toString();
  }

  #ifdef WLED_ENABLE_WEBSOCKETS
  root[F("ws")] = ws.count();
  #else
  root[F("ws")] = -1;
  #endif

  root[F("fxcount")] = strip.getModeCount();
  root[F("palcount")] = strip.getPaletteCount();

  JsonObject wifi_info = root.createNestedObject("wifi");
  wifi_info[F("bssid")] = WiFi.BSSIDstr();
  int qrssi = WiFi.RSSI();
  wifi_info[F("rssi")] = qrssi;
  wifi_info[F("signal")] = getSignalQuality(qrssi);
  wifi_info[F("channel")] = WiFi.channel();

  JsonObject fs_info = root.createNestedObject("fs");
  fs_info["u"] = fsBytesUsed / 1000;
  fs_info["t"] = fsBytesTotal / 1000;
  fs_info[F("pmt")] = presetsModifiedTime;

  root[F("ndc")] = nodeListEnabled ? (int)Nodes.size() : -1;
  
  #ifdef ARDUINO_ARCH_ESP32
  #ifdef WLED_DEBUG
    wifi_info[F("txPower")] = (int) WiFi.getTxPower();
    wifi_info[F("sleep")] = (bool) WiFi.getSleep();
  #endif
  root[F("arch")] = "esp32";
  root[F("core")] = ESP.getSdkVersion();
  //root[F("maxalloc")] = ESP.getMaxAllocHeap();
  #ifdef WLED_DEBUG
    root[F("resetReason0")] = (int)rtc_get_reset_reason(0);
    root[F("resetReason1")] = (int)rtc_get_reset_reason(1);
  #endif
  root[F("lwip")] = 0; //deprecated
  #else
  root[F("arch")] = "esp8266";
  root[F("core")] = ESP.getCoreVersion();
  //root[F("maxalloc")] = ESP.getMaxFreeBlockSize();
  #ifdef WLED_DEBUG
    root[F("resetReason")] = (int)ESP.getResetInfoPtr()->reason;
  #endif
  root[F("lwip")] = LWIP_VERSION_MAJOR;
  #endif

  root[F("freeheap")] = ESP.getFreeHeap();
  #if defined(ARDUINO_ARCH_ESP32) && defined(WLED_USE_PSRAM)
  if (psramFound()) root[F("psram")] = ESP.getFreePsram();
  #endif
  root[F("uptime")] = millis()/1000 + rolloverMillis*4294967;

  usermods.addToJsonInfo(root);

  byte os = 0;
  #ifdef WLED_DEBUG
  os  = 0x80;
  #endif
  #ifndef WLED_DISABLE_ALEXA
  os += 0x40;
  #endif
  #ifndef WLED_DISABLE_BLYNK
  os += 0x20;
  #endif
  #ifndef WLED_DISABLE_CRONIXIE
  os += 0x10;
  #endif
  #ifndef WLED_DISABLE_FILESYSTEM
  os += 0x08;
  #endif
  #ifndef WLED_DISABLE_HUESYNC
  os += 0x04;
  #endif
  #ifdef WLED_ENABLE_ADALIGHT
  os += 0x02;
  #endif
  #ifndef WLED_DISABLE_OTA
  os += 0x01;
  #endif
  root[F("opt")] = os;

  root[F("brand")] = "WLED";
  root[F("product")] = F("FOSS");
  root["mac"] = escapedMac;
  char s[16] = "";
  if (Network.isConnected())
  {
    IPAddress localIP = Network.localIP();
    sprintf(s, "%d.%d.%d.%d", localIP[0], localIP[1], localIP[2], localIP[3]);
  }
  root["ip"] = s;
}

void setPaletteColors(JsonArray json, CRGBPalette16 palette)
{
    for (int i = 0; i < 16; i++) {
      JsonArray colors =  json.createNestedArray();
      CRGB color = palette[i];
      colors.add(i<<4);
      colors.add(color.red);
      colors.add(color.green);
      colors.add(color.blue);
    }
}

void setPaletteColors(JsonArray json, byte* tcp)
{
    TRGBGradientPaletteEntryUnion* ent = (TRGBGradientPaletteEntryUnion*)(tcp);
    TRGBGradientPaletteEntryUnion u;

    // Count entries
    uint16_t count = 0;
    do {
        u = *(ent + count);
        count++;
    } while ( u.index != 255);

    u = *ent;
    int indexstart = 0;
    while( indexstart < 255) {
      indexstart = u.index;

      JsonArray colors =  json.createNestedArray();
      colors.add(u.index);
      colors.add(u.r);
      colors.add(u.g);
      colors.add(u.b);

      ent++;
      u = *ent;
    }
}

void serializePalettes(JsonObject root, AsyncWebServerRequest* request)
{
  #ifdef ESP8266
  int itemPerPage = 5;
  #else
  int itemPerPage = 8;
  #endif

  int page = 0;
  if (request->hasParam("page")) {
    page = request->getParam("page")->value().toInt();
  }

  int palettesCount = strip.getPaletteCount();

  int maxPage = (palettesCount -1) / itemPerPage;
  if (page > maxPage) page = maxPage;

  int start = itemPerPage * page;
  int end = start + itemPerPage;
  if (end >= palettesCount) end = palettesCount;

  root[F("m")] = maxPage;
  JsonObject palettes  = root.createNestedObject("p");

  for (int i = start; i < end; i++) {
    JsonArray curPalette = palettes.createNestedArray(String(i));
    switch (i) {
      case 0: //default palette
        setPaletteColors(curPalette, PartyColors_p); 
        break;
      case 1: //random
          curPalette.add("r");
          curPalette.add("r");
          curPalette.add("r");
          curPalette.add("r");
        break;
      case 2: //primary color only
        curPalette.add("c1");
        break;
      case 3: //primary + secondary
        curPalette.add("c1");
        curPalette.add("c1");
        curPalette.add("c2");
        curPalette.add("c2");
        break;
      case 4: //primary + secondary + tertiary
        curPalette.add("c3");
        curPalette.add("c2");
        curPalette.add("c1");
        break;
      case 5: {//primary + secondary (+tert if not off), more distinct
      
        curPalette.add("c1");
        curPalette.add("c1");
        curPalette.add("c1");
        curPalette.add("c1");
        curPalette.add("c1");
        curPalette.add("c2");
        curPalette.add("c2");
        curPalette.add("c2");
        curPalette.add("c2");
        curPalette.add("c2");
        curPalette.add("c3");
        curPalette.add("c3");
        curPalette.add("c3");
        curPalette.add("c3");
        curPalette.add("c3");
        curPalette.add("c1");
        break;}
      case 6: //Party colors
        setPaletteColors(curPalette, PartyColors_p);
        break;
      case 7: //Cloud colors
        setPaletteColors(curPalette, CloudColors_p);
        break;
      case 8: //Lava colors
        setPaletteColors(curPalette, LavaColors_p);
        break;
      case 9: //Ocean colors
        setPaletteColors(curPalette, OceanColors_p);
        break;
      case 10: //Forest colors
        setPaletteColors(curPalette, ForestColors_p);
        break;
      case 11: //Rainbow colors
        setPaletteColors(curPalette, RainbowColors_p);
        break;
      case 12: //Rainbow stripe colors
        setPaletteColors(curPalette, RainbowStripeColors_p);
        break;

      default:
        if (i < 13) {
          break;
        }
        byte tcp[72];
        memcpy_P(tcp, (byte*)pgm_read_dword(&(gGradientPalettes[i - 13])), 72);
        setPaletteColors(curPalette, tcp);
        break;
    }
  }
}

void serializeModeData(JsonArray fxdata)
{
  String lineBuffer;
  bool insideQuotes = false;
  char singleJsonSymbol;
  size_t len = strlen_P(JSON_mode_names);

  // Find the mode name in JSON
  for (size_t i = 0; i < len; i++) {
    singleJsonSymbol = pgm_read_byte_near(JSON_mode_names + i);
    if (singleJsonSymbol == '\0') break;
    switch (singleJsonSymbol) {
      case '"':
        insideQuotes = !insideQuotes;
        break;
      case '[':
        if (insideQuotes) lineBuffer += singleJsonSymbol;
        break;
      case ']':
        if (insideQuotes) {lineBuffer += singleJsonSymbol; break;}
      case ',':
        if (insideQuotes) {lineBuffer += singleJsonSymbol; break;}
        if (lineBuffer.length() > 0) {
          uint8_t endPos = lineBuffer.indexOf('@');
          if (endPos>0) fxdata.add(lineBuffer.substring(endPos));
          else          fxdata.add("");
          lineBuffer.clear();
        }
        break;
      default:
        if (!insideQuotes) break;
        lineBuffer += singleJsonSymbol;
    }
  }
}

// deserializes mode names string into JsonArray
// also removes WLED-SR extensions (@...) from deserialised names
void serializeModeNames(JsonArray arr, const char *qstring) {
  String lineBuffer;
  bool insideQuotes = false;
  char singleJsonSymbol;
  size_t len = strlen_P(qstring);

  // Find the mode name in JSON
  for (size_t i = 0; i < len; i++) {
    singleJsonSymbol = pgm_read_byte_near(qstring + i);
    if (singleJsonSymbol == '\0') break;
    switch (singleJsonSymbol) {
      case '"':
        insideQuotes = !insideQuotes;
        break;
      case '[':
        break;
      case ']':
      case ',':
        if (insideQuotes) break;
        if (lineBuffer.length() > 0) {
          uint8_t endPos = lineBuffer.indexOf('@');
          if (endPos>0) arr.add(lineBuffer.substring(0,endPos));
          else          arr.add(lineBuffer);
          lineBuffer.clear();
        }
        break;
      default:
        if (!insideQuotes) break;
        lineBuffer += singleJsonSymbol;
    }
  }
}

// extracts effect mode (or palette) name from names serialized string
// caller must provide large enough buffer!
uint8_t extractModeName(uint8_t mode, const char *src, char *dest, uint8_t maxLen)
{
  uint8_t qComma = 0;
  bool insideQuotes = false;
  uint8_t printedChars = 0;
  char singleJsonSymbol;
  size_t len = strlen_P(src);

  // Find the mode name in JSON
  for (size_t i = 0; i < len; i++) {
    singleJsonSymbol = pgm_read_byte_near(src + i);
    if (singleJsonSymbol == '\0') break;
    switch (singleJsonSymbol) {
      case '"':
        insideQuotes = !insideQuotes;
        break;
      case '[':
      case ']':
        break;
      case ',':
        if (!insideQuotes) qComma++;
      default:
        if (!insideQuotes || (qComma != mode)) break;
        dest[printedChars++] = singleJsonSymbol;
    }
    if ((qComma > mode) || (printedChars >= maxLen)) break;
  }
  dest[printedChars] = '\0';
  char *pos = strchr(dest,'@');
  if (pos) *pos = '\0';
  return strlen(dest);
}

void serializeNodes(JsonObject root)
{
  JsonArray nodes = root.createNestedArray("nodes");

  for (NodesMap::iterator it = Nodes.begin(); it != Nodes.end(); ++it)
  {
    if (it->second.ip[0] != 0)
    {
      JsonObject node = nodes.createNestedObject();
      node[F("name")] = it->second.nodeName;
      node["type"]    = it->second.nodeType;
      node["ip"]      = it->second.ip.toString();
      node[F("age")]  = it->second.age;
      node[F("vid")]  = it->second.build;
    }
  }
}

void serveJson(AsyncWebServerRequest* request)
{
  byte subJson = 0;
  const String& url = request->url();
  if      (url.indexOf("state") > 0) subJson = 1;
  else if (url.indexOf("info")  > 0) subJson = 2;
  else if (url.indexOf("si")    > 0) subJson = 3;
  else if (url.indexOf("nodes") > 0) subJson = 4;
  else if (url.indexOf("palx")  > 0) subJson = 5;
<<<<<<< HEAD
  else if (url.indexOf("fxda")  > 0) subJson = 6;
=======
  #ifdef WLED_ENABLE_JSONLIVE
>>>>>>> 6180c2f9
  else if (url.indexOf("live")  > 0) {
    serveLiveLeds(request);
    return;
  }
  #endif
  else if (url.indexOf(F("eff")) > 0) {
    #ifdef WLED_USE_DYNAMIC_JSON
    AsyncJsonResponse* response = new AsyncJsonResponse(JSON_BUFFER_SIZE, true);
    #else
    if (!requestJSONBufferLock(18)) return;
    AsyncJsonResponse *response = new AsyncJsonResponse(&doc, true);
    #endif
    JsonArray doc = response->getRoot();
    serializeModeNames(doc, JSON_mode_names); // remove WLED-SR extensions from effect names
    response->setLength();
    request->send(response);
    delete response;
    //request->send_P(200, "application/json", JSON_mode_names);
    return;
  }
  else if (url.indexOf("pal") > 0) {
    request->send_P(200, "application/json", JSON_palette_names);
    return;
  }
  else if (url.indexOf("cfg") > 0 && handleFileRead(request, "/cfg.json")) {
    return;
  }
  else if (url.length() > 6) { //not just /json
    request->send(  501, "application/json", F("{\"error\":\"Not implemented\"}"));
    return;
  }

  #ifdef WLED_USE_DYNAMIC_JSON
  AsyncJsonResponse* response = new AsyncJsonResponse(JSON_BUFFER_SIZE);
  #else
  if (!requestJSONBufferLock(17)) return;
  AsyncJsonResponse *response = new AsyncJsonResponse(&doc, subJson==6);
  #endif

  JsonVariant lDoc = response->getRoot();

  switch (subJson)
  {
    case 1: //state
      serializeState(lDoc); break;
    case 2: //info
      serializeInfo(lDoc); break;
    case 4: //node list
      serializeNodes(lDoc); break;
    case 5: //palettes
      serializePalettes(lDoc, request); break;
    case 6: // FX helper data
      serializeModeData(lDoc.as<JsonArray>()); break;
    default: //all
      JsonObject state = lDoc.createNestedObject("state");
      serializeState(state);
      JsonObject info = lDoc.createNestedObject("info");
      serializeInfo(info);
      if (subJson != 3)
      {
        //doc[F("effects")]  = serialized((const __FlashStringHelper*)JSON_mode_names);
        JsonArray effects = lDoc.createNestedArray(F("effects"));
        serializeModeNames(effects, JSON_mode_names); // remove WLED-SR extensions from effect names
        doc[F("palettes")] = serialized((const __FlashStringHelper*)JSON_palette_names);
      }
  }

  DEBUG_PRINT("JSON buffer size: ");
  DEBUG_PRINTLN(lDoc.memoryUsage());

  response->setLength();
  request->send(response);
  releaseJSONBufferLock();
}

#ifdef WLED_ENABLE_JSONLIVE
#define MAX_LIVE_LEDS 180

bool serveLiveLeds(AsyncWebServerRequest* request, uint32_t wsClient)
{
  #ifdef WLED_ENABLE_WEBSOCKETS
  AsyncWebSocketClient * wsc = nullptr;
  if (!request) { //not HTTP, use Websockets
    wsc = ws.client(wsClient);
    if (!wsc || wsc->queueLength() > 0) return false; //only send if queue free
  }
  #endif

  uint16_t used = strip.getLengthTotal();
  uint16_t n = (used -1) /MAX_LIVE_LEDS +1; //only serve every n'th LED if count over MAX_LIVE_LEDS
  char buffer[2000];
  strcpy_P(buffer, PSTR("{\"leds\":["));
  obuf = buffer;
  olen = 9;

  for (uint16_t i= 0; i < used; i += n)
  {
    uint32_t c = strip.getPixelColor(i);
    uint8_t r = qadd8(W(c), R(c)); //add white channel to RGB channels as a simple RGBW -> RGB map
    uint8_t g = qadd8(W(c), G(c));
    uint8_t b = qadd8(W(c), B(c));
    olen += sprintf(obuf + olen, "\"%06X\",", RGBW32(r,g,b,0));
  }
  olen -= 1;
  oappend((const char*)F("],\"n\":"));
  oappendi(n);
  oappend("}");
  if (request) {
    request->send(200, "application/json", buffer);
  }
  #ifdef WLED_ENABLE_WEBSOCKETS
  else {
    wsc->text(obuf, olen);
  }
  #endif
  return true;
}
#endif<|MERGE_RESOLUTION|>--- conflicted
+++ resolved
@@ -873,41 +873,6 @@
   }
 }
 
-// extracts effect mode (or palette) name from names serialized string
-// caller must provide large enough buffer!
-uint8_t extractModeName(uint8_t mode, const char *src, char *dest, uint8_t maxLen)
-{
-  uint8_t qComma = 0;
-  bool insideQuotes = false;
-  uint8_t printedChars = 0;
-  char singleJsonSymbol;
-  size_t len = strlen_P(src);
-
-  // Find the mode name in JSON
-  for (size_t i = 0; i < len; i++) {
-    singleJsonSymbol = pgm_read_byte_near(src + i);
-    if (singleJsonSymbol == '\0') break;
-    switch (singleJsonSymbol) {
-      case '"':
-        insideQuotes = !insideQuotes;
-        break;
-      case '[':
-      case ']':
-        break;
-      case ',':
-        if (!insideQuotes) qComma++;
-      default:
-        if (!insideQuotes || (qComma != mode)) break;
-        dest[printedChars++] = singleJsonSymbol;
-    }
-    if ((qComma > mode) || (printedChars >= maxLen)) break;
-  }
-  dest[printedChars] = '\0';
-  char *pos = strchr(dest,'@');
-  if (pos) *pos = '\0';
-  return strlen(dest);
-}
-
 void serializeNodes(JsonObject root)
 {
   JsonArray nodes = root.createNestedArray("nodes");
@@ -935,11 +900,8 @@
   else if (url.indexOf("si")    > 0) subJson = 3;
   else if (url.indexOf("nodes") > 0) subJson = 4;
   else if (url.indexOf("palx")  > 0) subJson = 5;
-<<<<<<< HEAD
   else if (url.indexOf("fxda")  > 0) subJson = 6;
-=======
   #ifdef WLED_ENABLE_JSONLIVE
->>>>>>> 6180c2f9
   else if (url.indexOf("live")  > 0) {
     serveLiveLeds(request);
     return;
